#!/bin/bash
#
#   Mailcleaner - SMTP Antivirus/Antispam Gateway
#   Copyright (C) 2017 Florian Billebault <florian.billebault@gmail.com>
#   Copyright (C) 2017 Mentor Reka <reka.mentor@gmail.com>

#   This program is free software; you can redistribute it and/or modify
#   it under the terms of the GNU General Public License as published by
#   the Free Software Foundation; either version 2 of the License, or
#   (at your option) any later version.
#
#   This program is distributed in the hope that it will be useful,
#   but WITHOUT ANY WARRANTY; without even the implied warranty of
#   MERCHANTABILITY or FITNESS FOR A PARTICULAR PURPOSE.  See the
#   GNU General Public License for more details.
#
#   You should have received a copy of the GNU General Public License
#   along with this program; if not, write to the Free Software
#   Foundation, Inc., 59 Temple Place, Suite 330, Boston, MA  02111-1307  USA
#
#
#   This script prepare MailCleaner structure and datas for a new releases or tests
#
#   Usage: prepare_mc_release -i 2017041501 -d '2017-10-04' -t '12:00:00' -r '2017.04 migrated to Jessie' -m true resellerID resellerPwd ClientID dbPassword
#
#   Options:
#   -h, Help: Usage
#   -i,	MC ID
#   -d,	Date
#   -t, Time
#   -r, Reason
#   -m, Mode Dev: true or false - delete logs or not and some others things
#


PROGNAME='prepare_mc_release'
VERSION='0.8'

VARDIR=`grep 'VARDIR' /etc/mailcleaner.conf | cut -d ' ' -f3`
if [ "$VARDIR" = "" ]; then
  VARDIR=/var/mailcleaner
fi
SRCDIR=`grep 'SRCDIR' /etc/mailcleaner.conf | cut -d ' ' -f3`
if [ "$SRCDIR" = "" ]; then
  SRCDIR=/usr/mailcleaner
fi

function cdel {
    if [ "$modeDev" != "false" ]; then
	echo "Dev Mode On: rm $@"
    else
	rm $@
    fi
}

usage() {
  cat <<- _EOF_
  Usage: $PROGNAME -i 2017041501 -d '2017-10-04' -t '12:00:00' -r '2017.04 migrated to Jessie' -m true resellerID resellerPwd ClientID dbPassword

  Options (Not really here...) :

  -h,   Help: Usage
  -i,	MC ID
  -d,	Date
  -t,   Time
  -r,   Reason
  -m,   Mode Dev: true OR false OR test - delete logs or not and some others things

_EOF_
}

modeDev=true

while getopts ":hd:i:t:r:m:" option
do
<<<<<<< HEAD
  case $option in
    h)
	usage
	exit 0
	;;
    d)
	patchDate=$OPTARG
	;;
    i)
	patchID=$OPTARG
	;;
    t)
	patchTime=$OPTARG
	;;
    r)
	reason=$OPTARG
	;;
    m)
	modeDev=$OPTARG
	;;
    :)
	echo "L'option $OPTARG requiert un argument"
	exit 1
	;;
    ?)
	echo "$OPTARG : option invalide"
	exit 1
	;;
  esac
=======
    case $option in
        h)
            usage
            exit 0
            ;;
        d)
            patchDate=$OPTARG
            ;;
        i)
            patchID=$OPTARG
            ;;
        t)
            patchTime=$OPTARG
            ;;
        r)
            reason=$OPTARG
            ;;
        m)
            modeDev=$OPTARG
            ;;
        :)
            echo "L'option $OPTARG requiert un argument"
            exit 1
            ;;
        ?)
            echo "$OPTARG : option invalide"
            exit 1
            ;;
    esac
>>>>>>> 410d0fb2
done

shift $((OPTIND-1))

if [ -z "$patchDate" ] || [ -z "$patchID" ] || [ -z "$patchTime" ] || [ -z "$reason" ]; then
    usage
    exit 1
fi

resellerID="$1"
resellerPwd="$2"
clientID="$3"
dbPassword="$4"

if [ -z "$resellerID" ] || [ -z "$resellerPwd" ] || [ -z "$clientID" ] || [ -z "$dbPassword" ]; then
    usage
    exit 1
fi

echo "Beginning..."
service cron stop

echo "Removing flag files and launching Updater4MC..."
cdel -rf ${VARDIR}/spool/updater
/root/Updater4MC/updater4mc.sh

echo "Updating date"
service ntp stop
ntpd -gq
service ntp start

echo "Setting crontab"
crontab - <<EOF
0,15,30,45 * * * *  /usr/mailcleaner/scripts/cron/mailcleaner_cron.pl &> /dev/null
0-59/5 * * * * /usr/mailcleaner/bin/collect_rrd_stats.pl &> /dev/null
30 0 * * * /usr/mailcleaner/bin/mc_wrapper_auto-counts-cleaner
0-59/10 * * * * /usr/mailcleaner/bin/watchdog/watchdogs.pl dix
0 6,13,20 * * * /usr/mailcleaner/bin/watchdog/watchdogs.pl oneday
0-59/15 * * * * /usr/mailcleaner/bin/watchdog/watchdogs_report.sh
30 2 * * * /root/Updater4MC/updater4mc.sh &> /dev/null
EOF

echo "Registrating MailCleaner"
echo "Using values: $resellerID $resellerPwd $clientID"
${SRCDIR}/bin/register_mailcleaner.sh "$resellerID" "$resellerPwd" "$clientID" -b

echo Stop MailCleaner
${SRCDIR}/etc/init.d/mailcleaner stop

echo Dump of ClamAV config and update of ClamAV antivirus files
${SRCDIR}/bin/dump_clamav_config.pl
<<<<<<< HEAD
cdel -f /var/mailcleaner/spool/clamav/{main.cvd,daily.cld,bytecode.cld,mirrors.dat}
/opt/clamav/bin/freshclam --user=clamav --config-file=/usr/mailcleaner/etc/clamav/freshclam.conf
=======
/opt/clamav/bin/freshclam --user=clamav --config-file=${SRCDIR}/etc/clamav/freshclam.conf
>>>>>>> 410d0fb2

STARTERSPATH="/root/starters"

echo Remove know_hosts
rm -f ~/.ssh/known_hosts

cdel -rf $STARTERSPATH
[ ! -d "$STARTERSPATH" ] && mkdir $STARTERSPATH

. $SRCDIR/lib/updates/download_files.sh

randomize=false;

echo Waiting for teams sycnhronization
sleep 2m

echo Update ClamAV starters files
[ ! -d "${STARTERSPATH}/clamd" ] && mkdir "${STARTERSPATH}/clamd"
cp -f "${VARDIR}/spool/clamav/"{bytecode.c[vl]d,daily.c[vl]d,main.c[vl]d} "${STARTERSPATH}/clamd/"
downloadDatas "${STARTERSPATH}/clamd/" "clamav3" $randomize "clamav" "\|main.cvd\|bytecode.cvd\|daily.cvd\|mirrors.dat\|others\|magic.mgc" noexit
cdel -f "${STARTERSPATH}/clamd/dbs.md5"
sleep 5s

echo Update ClamSpam starters files
[ ! -d "$STARTERSPATH/clamspam" ] && mkdir "${STARTERSPATH}/clamspam"
downloadDatas "${STARTERSPATH}/clamspam/" "clamspam3" $randomize "clamav" "\|main.cvd\|bytecode.cvd\|daily.cvd\|mirrors.dat\|others\|magic.mgc" noexit
cdel -f "${STARTERSPATH}/clamspam/dbs.md5"
sleep 5s

echo Update Nicebayes starters files
downloadDatas "${STARTERSPATH}/" "bayes_bogo" $randomize "mailcleaner" "\|clamd\|clamspam\|wordlist.db\|bayes_toks\|others\|magic.mgc" noexit
cdel -f "${STARTERSPATH}/dbs.md5"
sleep 5s

echo Update Spamassassin bayesian starters files
downloadDatas "${STARTERSPATH}/" "bayes_packs" $randomize "mailcleaner" "\|clamd\|clamspam\|wordlist.db\|bayes_toks\|others\|magic.mgc" noexit
cdel -f "${STARTERSPATH}/dbs.md5"
sleep 5s

echo Update magic.mgc starters files
downloadDatas "${STARTERSPATH}/" "magic" $randomize "" "\|clamd\|clamspam\|wordlist.db\|bayes_toks\|others\|magic.mgc" noexit
cdel -f "${STARTERSPATH}/dbs.md5"
sleep 5s

echo Other Data download
[ ! -d "$STARTERSPATH/others" ] && mkdir "${STARTERSPATH}/others"
downloadDatas "${STARTERSPATH}/others/" "prepare_mc_release" $randomize "mailcleaner" "\|main.cvd\|bytecode.cvd\|daily.cvd\|mirrors.dat\|others\|magic.mgc" noexit

echo End of downloads
echo State of the starters dir:
ls -R $STARTERSPATH
sleep 5s

echo Update db.root file for bind
wget --user=ftp --password=ftp ftp://ftp.rs.internic.net/domain/db.cache -O /etc/bind/db.root

echo Delete or replace DevMode Tag in specified files
[ "$devMode" == "false" ] && sed -i "s/#\[DEVMODEDEL\]//g" "$SRCDIR/bin/unregister_mailcleaner.sh"

echo Unregistering MailCleaner
${SRCDIR}/etc/init.d/mailcleaner start
${SRCDIR}/bin/unregister_mailcleaner.sh --no-rsp -b

echo Delete Configurator step files
cdel -f "${VARDIR}/run/configurator/"{adminpass,baseurl,dbpass,hostid,identify,rootpass,updater4mc-ran}
[ ! -d "${VARDIR}/run/configurator" ] && mkdir "${VARDIR}/run/configurator"
chown mailcleaner:mailcleaner "${VARDIR}/run/configurator"
touch "${VARDIR}/run/configurator/welcome"

echo Enable Configurator redirections
cdel -f "${SRCDIR}/etc/apache/sites/configurator.conf.disabled"

echo Delete all useless dirs and files of /root
find /root -mindepth 1 -maxdepth 1 \( -path /root/.ssh -o -path /root/.profile -o -path /root/.pyzor -o -path /root/starters -o -path /root/Updater4MC \) -prune -o -print | while read dirdata; do cdel -rf "$dirdata"; done

echo Enable installer.pl redirection
echo "if ! [ -f \"${VARDIR}/spool/mailcleaner/firstcmdlogin\" ]; then ${SRCDIR}/scripts/installer/installer.pl; touch \"${VARDIR}/spool/mailcleaner/firstcmdlogin\"; fi" > ~/.bashrc
rm -f ${VARDIR}/spool/mailcleaner/firstcmdlogin

# Others data installation goes here ->
cp -Rf "${STARTERSPATH}/clamd/"* ${VARDIR}/spool/clamav/
cp -Rf "${STARTERSPATH}/clamspam/"* ${VARDIR}/spool/clamspam/
cp -f "${STARTERSPATH}/wordlist.db" ${VARDIR}/spool/bogofilter/database/
cp -f "${STARTERSPATH}/bayes_toks" ${VARDIR}/spool/spamassassin/
cp -f "${STARTERSPATH}/others/issue" /etc/issue
cp -f "${STARTERSPATH}/magic.mgc" /opt/file/share/misc/magic.mgc
<<<<<<< HEAD

${SRCDIR}/etc/init.d/mailcleaner start
=======
>>>>>>> 410d0fb2

echo Create file for backup IF 192.168.1.42
echo -e 'auto eth0:0\nallow-hotplug eth0:0\niface eth0:0 inet static\n\taddress 192.168.1.42\n\tnetmask 255.255.255.0\n' > /etc/network/interfaces.d/configif.conf

echo Set port access for the configurator
echo "DELETE FROM external_access where service='configurator'" |${SRCDIR}/bin/mc_mysql -m mc_config
echo "INSERT INTO external_access values(NULL, 'configurator', '4242', 'TCP', '0.0.0.0/0', 'NULL')" |${SRCDIR}/bin/mc_mysql -m mc_config

echo Set default value in DB
echo "update domain_pref set allow_newsletters=0,prevent_spoof=1 where id=(select prefs from domain where name='__global__')\G" |${SRCDIR}/bin/mc_mysql -m mc_config

echo Insert Version in DB
echo "DELETE FROM update_patch WHERE id='${patchID}';" |${SRCDIR}/bin/mc_mysql -s mc_config
echo "INSERT INTO update_patch VALUES ('${patchID}', '${patchDate}', '${patchTime}', 'OK', '${reason}');" |${SRCDIR}/bin/mc_mysql -s mc_config

echo "Reset MySQL Binary logs"
echo 'STOP SLAVE' |/opt/mysql5/bin/mysql --socket ${VARDIR}/run/mysql_slave/mysqld.sock -uroot -p"$dbPassword"
echo 'RESET SLAVE' |/opt/mysql5/bin/mysql --socket ${VARDIR}/run/mysql_slave/mysqld.sock -uroot -p"$dbPassword"
echo 'RESET MASTER' |/opt/mysql5/bin/mysql --socket ${VARDIR}/run/mysql_master/mysqld.sock -uroot -p"$dbPassword"
echo 'START SLAVE' |/opt/mysql5/bin/mysql --socket ${VARDIR}/run/mysql_slave/mysqld.sock -uroot -p"$dbPassword"

${SRCDIR}/etc/init.d/mailcleaner stop

sleep 1s
echo "Delete messages in queues"
/opt/exim4/bin/exiqgrep -C ${SRCDIR}/etc/exim/exim_stage1.conf -i |xargs /opt/exim4/bin/exim -Mrm
/opt/exim4/bin/exiqgrep -C ${SRCDIR}/etc/exim/exim_stage2.conf -i |xargs /opt/exim4/bin/exim -Mrm
/opt/exim4/bin/exiqgrep -C ${SRCDIR}/etc/exim/exim_stage4.conf -i |xargs /opt/exim4/bin/exim -Mrm

echo "Delete Watchdog files"
cdel -f ${VARDIR}/spool/watchdog/watchdogs*
cdel -f ${VARDIR}/spool/watchdog/reports/*
cdel -f ${VARDIR}/spool/watchdog/reports.wrk/*

apt-get clean

echo Delete Others data files not useful anymore
cdel -rf "${STARTERSPATH}/others"

echo Delete MC logs
cdel -rf "${VARDIR}/log/"{apache,clamav,exim_stage1,exim_stage2,exim_stage4,mailcleaner,mailscanner,mysql_slave}"/*"
cdel -rf "${VARDIR}/log/mysql_master/*.log*"
cdel -rf "/root/Updater4MC/*.log"

echo Delete old system logs and Empty recent logs files
find /var/log/ -type f -name "*.*gz" | while read logdata; do cdel -f "$logdata"; done
[ "$devMode" == "false" ] && find /var/log/ -type f -exec truncate -s0 {} \;

echo Delete History files
cdel -f "/root/"{.bash_history,.nano_history,.mysql_history}<|MERGE_RESOLUTION|>--- conflicted
+++ resolved
@@ -73,37 +73,6 @@
 
 while getopts ":hd:i:t:r:m:" option
 do
-<<<<<<< HEAD
-  case $option in
-    h)
-	usage
-	exit 0
-	;;
-    d)
-	patchDate=$OPTARG
-	;;
-    i)
-	patchID=$OPTARG
-	;;
-    t)
-	patchTime=$OPTARG
-	;;
-    r)
-	reason=$OPTARG
-	;;
-    m)
-	modeDev=$OPTARG
-	;;
-    :)
-	echo "L'option $OPTARG requiert un argument"
-	exit 1
-	;;
-    ?)
-	echo "$OPTARG : option invalide"
-	exit 1
-	;;
-  esac
-=======
     case $option in
         h)
             usage
@@ -133,7 +102,6 @@
             exit 1
             ;;
     esac
->>>>>>> 410d0fb2
 done
 
 shift $((OPTIND-1))
@@ -185,12 +153,8 @@
 
 echo Dump of ClamAV config and update of ClamAV antivirus files
 ${SRCDIR}/bin/dump_clamav_config.pl
-<<<<<<< HEAD
 cdel -f /var/mailcleaner/spool/clamav/{main.cvd,daily.cld,bytecode.cld,mirrors.dat}
-/opt/clamav/bin/freshclam --user=clamav --config-file=/usr/mailcleaner/etc/clamav/freshclam.conf
-=======
 /opt/clamav/bin/freshclam --user=clamav --config-file=${SRCDIR}/etc/clamav/freshclam.conf
->>>>>>> 410d0fb2
 
 STARTERSPATH="/root/starters"
 
@@ -277,11 +241,6 @@
 cp -f "${STARTERSPATH}/bayes_toks" ${VARDIR}/spool/spamassassin/
 cp -f "${STARTERSPATH}/others/issue" /etc/issue
 cp -f "${STARTERSPATH}/magic.mgc" /opt/file/share/misc/magic.mgc
-<<<<<<< HEAD
-
-${SRCDIR}/etc/init.d/mailcleaner start
-=======
->>>>>>> 410d0fb2
 
 echo Create file for backup IF 192.168.1.42
 echo -e 'auto eth0:0\nallow-hotplug eth0:0\niface eth0:0 inet static\n\taddress 192.168.1.42\n\tnetmask 255.255.255.0\n' > /etc/network/interfaces.d/configif.conf
